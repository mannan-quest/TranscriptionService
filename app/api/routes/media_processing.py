--- conflicted
+++ resolved
@@ -369,11 +369,7 @@
 @router.post('/search_lectures')
 async def search_lectures(request: SearchRequest):
     try:
-<<<<<<< HEAD
-        results = LectureSearchService().search_and_explain(request.query, request.lecture_id,request.conversation_history, request.top_k, request.web_search)
-=======
-        results = LectureSearchService().search_and_explain(request.query, request.lecture_id,request.conversation_history, request.vectorstore_id, request.top_k)
->>>>>>> 1b428d2e
+        results = LectureSearchService().search_and_explain(request.query, request.lecture_id,request.conversation_history, request.vectorstore_id, request.top_k, request.web_search)
         return results
     except Exception as e:
         print(f"Error searching lectures: {e}")
